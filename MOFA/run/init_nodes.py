--- conflicted
+++ resolved
@@ -243,10 +243,7 @@
 
         Theta_list = [None] * self.M
         for m in xrange(self.M):
-<<<<<<< HEAD
-=======
-
->>>>>>> 66cc593f
+            
             # Initialise constant node
             Kconst = learnTheta[m]==0
             if Kconst.sum() == 0:
