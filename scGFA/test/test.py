--- conflicted
+++ resolved
@@ -101,10 +101,6 @@
 model_opts['likelihood'] = ['gaussian']* M
 model_opts['learnTheta'] = True
 model_opts['k'] = K
-<<<<<<< HEAD
-model_opts['ardZ'] = False
-model_opts['ardW'] = "extended"
-=======
 model_opts['ardZ'] = True
 model_opts['ardW'] = "extended"
 
@@ -115,7 +111,6 @@
 model_opts['sparse_covariates'] = None
 if model_opts['covariates'] is not None:
   dim["K"] += model_opts['covariates'].shape[1]
->>>>>>> a306c9dc
 
 ####################################
 ## Define priors (P distribution) ##
@@ -135,13 +130,8 @@
 elif model_opts['ardW'] == "extended":
   model_opts["priorAlphaW"] = { 'a':[s.ones(K)*1e-5]*M, 'b':[s.ones(K)*1e-5]*M }
 if model_opts['learnTheta']:
-<<<<<<< HEAD
-    model_opts["priorTheta"] = { 'a':[1.]*M, 'b':[1.]*M }
-
-=======
     model_opts["priorTheta"] = { 'a':[s.ones(K)]*M, 'b':[s.ones(K)]*M }
   
->>>>>>> a306c9dc
 # Noise
 model_opts["priorTau"] = { 'a':[s.ones(D[m])*1e-5 for m in xrange(M)], 'b':[s.ones(D[m])*1e-5 for m in xrange(M)] }
 
@@ -155,20 +145,13 @@
   model_opts["initAlphaZ"] = { 'a':s.nan, 'b':s.nan, 'E':s.ones(K) }
 
 # Weights
-<<<<<<< HEAD
-model_opts["initAlphaW"] = { 'a':[s.nan]*M, 'b':[s.nan]*M, 'E':[10.]*M }
-model_opts["initSW"] = { 'Theta':[0.5]*M,
-                          'mean_S0':[0.]*M, 'var_S0':model_opts["initAlphaW"]['E'],
-                          # 'mean_S1':["random"]*M, 'var_S1':[1.]*M,
-                          'mean_S1':[0.]*M, 'var_S1':[1.]*M,
-=======
+
 model_opts["initAlphaW"] = { 'a':[s.nan]*M, 'b':[s.nan]*M, 'E':[s.ones(K)*10. for m in xrange(M)] } 
 model_opts["initSW"] = { 'Theta':[s.ones((D[m],K))*.5 for m in xrange(M)],
                           'mean_S0':[s.zeros((D[m],K))*.5 for m in xrange(M)],
                           'var_S0':[s.ones((D[m],K)) for m in xrange(M)],
                           'mean_S1':[s.zeros((D[m],K)) for m in xrange(M)], # (TO-DO) allow also random
                           'var_S1':[s.ones((D[m],K)) for m in xrange(M)],
->>>>>>> a306c9dc
                           'ES':[None]*M, 'EW_S0':[None]*M, 'EW_S1':[None]*M}
 if model_opts['learnTheta']:
     model_opts["initTheta"] = { 'a':[s.ones(K)]*M, 'b':[s.ones(K)]*M, 'E':[None]*M }
