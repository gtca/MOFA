#' @title Line plot of Feature Set Enrichment Analysis results
#' @name LinePlot_FeatureSetEnrichmentAnalysis
#' @description Line plot of the Feature Set Enrichment Analyisis results for a specific latent variable
#' @param p.values output of \link{FeatureSetEnrichmentAnalysis} function. A data frame of p.values where rows are feature sets and columns are latent variables
#' @param threshold p.value threshold to filter out feature sets
#' @param max.pathways maximum number of enriched pathways to display
#' @details fill this
#' @return nothing
#' @import ggplot2
#' @export
LinePlot_FeatureSetEnrichmentAnalysis <- function(p.values, view, factor, threshold=0.1, max.pathways=25, ...) {
  
  # Sanity checks
  # (...)
  
  # Get data  
  tmp <- as.data.frame(p.values[,factor, drop=F])
  tmp$pathway <- rownames(tmp)
  colnames(tmp) <- c("pvalue")
  
  # Filter out pathways
  tmp <- tmp[tmp$pvalue<=threshold,,drop=F]
  
  # If there are too many pathways enriched, just keep the 'max_pathways' more significant
  if (nrow(tmp) > max.pathways)
    tmp <- head(tmp,n=max.pathways)
  
  # Convert pvalues to log scale (add a small regulariser to avoid numerical errors)
  tmp$log <- -log10(tmp$pvalue + 1e-6)
  
  # Annotate significcant pathways
  # tmp$sig <- factor(tmp$pvalue<threshold)
  
  p <- ggplot2::ggplot(tmp, aes(x=pathway, y=log)) +
    ggtitle("") +
    geom_point(size=5) +
    geom_hline(yintercept=-log10(threshold), linetype="longdash") +
    scale_y_continuous(limits=c(0,7)) +
    scale_color_manual(values=c("black","red")) +
    geom_segment(aes(xend=pathway, yend=0)) +
    ylab("-log pvalue") +
    coord_flip() +
    theme(
      axis.text.y = element_text(size=rel(1.2), hjust=1, color='black'),
      axis.title.y=element_blank(),
      legend.position='none',
      panel.background = element_blank()
    )
  print(p)
}

#' @title Heatmap of Feature Set Enrichment Analysis results
#' @name Heatmap_FeatureSetEnrichmentAnalysis
#' @description Heatmap of the Feature Set Enrichment Analyisis results
#' @param p.values output of \link{FeatureSetEnrichmentAnalysis} function. A data frame of p.values where rows are gene sets and columns are latent variables
#' @param threshold p.value threshold to filter out feature sets. If a feature set has a p.value lower than 'threshold'
#' @param ... Parameters to be passed to pheatmap function
#' @details fill this
#' @return nothing
#' @import pheatmap
#' @export
Heatmap_FeatureSetEnrichmentAnalysis <- function(p.values, threshold=0.05, ...) {
  p.values <- p.values[!apply(p.values, 1, function(x) sum(x>=threshold)) == ncol(p.values),]
  pheatmap::pheatmap(p.values, cluster_rows = T, cluster_cols = F, show_rownames = F, show_colnames = T,
                     color = colorRampPalette(c("red", "lightgrey"))(n=5))
}


#' @title Feature Set Enrichment Analysis
#' @name FeatureSetEnrichmentAnalysis 
#' @description Method to perform enrichment analysis for feature sets from a given view in the latent factors  \cr
#' Here we use a slightly modified version of the \link{PCGSE} package.
#' @param model a \code{\link{MOFAmodel}} object.
#' @param view name of the view
#' @param factors either name (character vector) or indices (numeric vector) of the latent variables for which enrichment should be computed (default="all")
#' @param feature.sets Data structure that holds feature set membership information. Must be either a binary membership matrix (rows are feature sets and columns are features) or a list of feature set member indexes (see vignette).
#' @param local.statistic The feature statistic used to quantify the association between each genomic variable and each PC. Must be one of the following: loading (default), cor, z.
#' @param global.statistic The feature set statisic computed from the feature statistics. Must be one of the following: "mean.diff" (default) or "rank.sum".
#' @param transformation Optional transformation to apply to the feature-level statistics. Must be one of the following "none" or "abs.value" (default).
#' @param statistical.test The statistical test used to compute the significance of the feature set statistics under a competitive null hypothesis.
#' Must be one of the following: "parametric" (default), "cor.adj.parametric", "permutation".
#' @param min.size Minimum size of a feature set
#' @param nperm Number of permutations to perform. Only relevant if statistical.test is set to "permutation".
#' @param cores Number of cores to run the permutation analysis in parallel. Only relevant if statistical.test is set to "permutation".
#' @details fill this
#' @return a list with two matrices, one for the feature set statistics and the other for the pvalues. Rows are feature sets and columns are latent variables.
#' @import doParallel
#' @export

<<<<<<< HEAD
GSEA <- function(model, view, factor.indexes, gene.sets, local.statistic="loading",
                 transformation="none", global.statistic="mean.diff", statistical.test="cor.adj.parametric", 
                 nperm=1000, min_size=10, cores=1) {
=======

FeatureSetEnrichmentAnalysis <- function(model, view, factors="all", feature.sets, local.statistic="loading",
                                         transformation="abs.value", global.statistic="mean.diff", statistical.test="parametric", 
                                         nperm=1, min.size=10, cores=1) {
>>>>>>> 717db741
  
  # Collect factors
  if (paste0(factors,sep="",collapse="") == "all") { 
    factors <- factorNames(model)
    if (model@ModelOpts$learnMean) { factors <- factors[-1] }
  }
  
  # Collect observed data
  data <- model@TrainData[[view]]
<<<<<<< HEAD
  W <- getExpectations(model,"SW","E")[[view]]; rownames(W) <- colnames(data)
  Z <- getExpectations(model,"Z","E")[,factor.indexes, drop=F];          rownames(Z) <- rownames(data)
=======
  data <- t(data)
>>>>>>> 717db741
  
  # Collect relevant expectations
  W <- getExpectations(model,"SW","E")[[view]][,factors, drop=FALSE]
  Z <- getExpectations(model,"Z","E")[,factors, drop=FALSE]
  #; rownames(W) <- colnames(data)
  #;          rownames(Z) <- rownames(data)
  
  # Check that there is no constant factor
  stopifnot( all(apply(Z,2,var)>0) )
  
  # To-do: check feature.sets input format
  # (...)
  
  # Check if some features do not intersect between the feature sets and the observed data and remove them
  features <- intersect(colnames(data),colnames(feature.sets))
  # features <- intersect(rownames(data),colnames(feature.sets))
  data <- data[,features]
  # data <- data[features,]
  W <- W[features,]
  feature.sets <- feature.sets[,features]
  
  # Filter feature sets with small number of features
  feature.sets <- feature.sets[rowSums(feature.sets)>=min.size,]
  
  # Print options
  cat("Doing feature Ontology Enrichment Analysis with the following options...\n")
  cat(sprintf("View: %s\n", view))
  cat(sprintf("Latent variables: %s\n", paste(as.character(factors),collapse=" ")))
  cat(sprintf("Number of feature sets: %d\n", nrow(feature.sets)))
  cat(sprintf("Local statistic: %s\n", local.statistic))
  cat(sprintf("Transformation: %s\n", transformation))
  cat(sprintf("Global statistic: %s\n", global.statistic))
  cat(sprintf("Statistical test: %s\n", statistical.test))
  if (statistical.test=="permutation") {
    cat(sprintf("Cores: %d\n", cores))
    cat(sprintf("Number of permutations: %d\n", nperm))
  }
  
  if (statistical.test == "permutation") {
    doParallel::registerDoParallel(cores=cores)
    stop("Permutation test is not working properly")
    doParallel::registerDoParallel(cores=cores)
    
    null_dist_tmp <- foreach(rnd=1:nperm) %dopar% {
      # for (rnd in 1:nperm) {
      # cat(sprintf("Random trial %d\n",rnd))
      
      # Permute rows of the weight matrix to obtain a null distribution
      W_null <- apply(W, 2, function(w) w[sample(length(w))])
      rownames(W_null) <- rownames(W); colnames(W_null) <- colnames(W)
      
      data_null <- data[sample(nrow(data)),]
      rownames(data_null) <- rownames(data)
      
      # Compute null statistic
      s.null <- pcgse(data=data_null, prcomp.output=list(rotation=W_null, x=Z), pc.indexes=1:length(factors), feature.sets=feature.sets, feature.statistic=local.statistic,
                      transformation=transformation, feature.set.statistic=global.statistic, feature.set.test="parametric", nperm=NA)$statistic
      tmp <- apply(abs(s.null), 2, max)
      tmp
    }
    null_dist <- do.call("rbind", null_dist_tmp)
    
    # Compute true statistics
    s.true <- pcgse(data=data, prcomp.output=list(rotation=W, x=Z), pc.indexes=1:length(factors), feature.sets=feature.sets, feature.statistic=local.statistic,
                    transformation=transformation, feature.set.statistic=global.statistic, feature.set.test="parametric", nperm=NA)$statistic
    colnames(s.true) <- factorNames(model)[factor.indexes]
    rownames(s.true) <- rownames(feature.sets)
    
    # Compute p.values
    p.values <- matrix(NA, nr=nrow(s.true), nc=ncol(s.true));
    rownames(p.values) <- rownames(s.true); colnames(p.values) <- factorNames(model)[factor.indexes]
    for (j in 1:length(factor.indexes)) {
      p.values[,j] <- sapply(s.true[,j], function(x) mean(null_dist[,j] > abs(x)) )
    }
    p.values
    
  } else {
    p.values <- pcgse(data=data, prcomp.output=list(rotation=W, x=Z), pc.indexes=1:length(factors), feature.sets=feature.sets, feature.statistic=local.statistic,
                      transformation=transformation, feature.set.statistic=global.statistic, feature.set.test=statistical.test, nperm=nperm)$p.values
    colnames(p.values) <- factors
    rownames(p.values) <- rownames(feature.sets)
  }
  
  return(p.values)
}


######################################################################
## From here downwards it is a modified version of the PCGSE module ##
######################################################################

pcgse = function(data, 
                 prcomp.output=NA, 
                 pc.indexes=1, 
                 feature.sets,
                 feature.statistic="z",
                 transformation="none",
                 feature.set.statistic="mean.diff",
                 feature.set.test="cor.adj.parametric",
                 nperm=9999 # for feature.set.test value of "permutation"
) {
  current.warn = getOption("warn")
  options(warn=-1)
  if (is.na(data)) {
    stop("'data must' be specified!")
  }  
  if (is.na(feature.sets)) {
    stop("'feature.sets' must be specified!")
  }   
  options(warn=current.warn) 
  if (!(feature.statistic %in% c("loading", "cor", "z"))) {
    stop("feature.statistic must be 'loading', 'cor' or 'z'")
  }  
  if (!(transformation %in% c("none", "abs.value"))) {
    stop("transformation must be 'none' or 'abs.value'")
  }  
  if (!(feature.set.statistic %in% c("mean.diff", "rank.sum"))) {
    stop("feature.set.statistic must be 'mean.diff' or 'rank.sum'")
  }    
  if (!(feature.set.test %in% c("parametric", "cor.adj.parametric", "permutation"))) {
    stop("feature.set.test must be one of 'parametric', 'cor.adj.parametric', 'permutation'")
  }
  if (feature.set.test == "permutation" & feature.statistic == "loading") { 
    stop("feature.statistic cannot be set to 'loading' if feature.set.test is 'permutation'")
  }
  if (!is.matrix(feature.sets) & feature.set.test == "permutation") {
    stop("feature.sets must be specified as a binary membership matrix if feature.set.test is set to 'permutation'") 
  }  
  # if (feature.set.test == "parametric") {
  #   warning("The 'parametric' test option ignores the correlation between feature-level test statistics and therefore has an inflated type I error rate. ",
  #           "This option should only be used for evaluation purposes.")    
  # }  
  # if (feature.set.test == "permutation") {
  #   warning("The 'permutation' test option can be extremely computationally expensive given the required modifications to the safe() function. ",
  #           "For most applications, it is recommended that feature.set.test is set to 'cor.adj.parametric'.")
  # }
  
  # Turn the feature set matrix into list form if feature.set.test is not "permutation"
  feature.set.indexes = feature.sets  
  if (is.matrix(feature.sets)) {
    feature.set.indexes = createVarGroupList(var.groups=feature.sets)  
  }
  
  # Compute PCA if necessary
  if (all(is.na(prcomp.output))) {
    # Center and scale so that PCA is performed on correlation matrix
    prcomp.output=prcomp(data, scale=T)
  }
  
  n = nrow(data)
  p = ncol(data)
  
  # Compute the feature-level statistics.
  feature.statistics = matrix(0, nrow=p, ncol=length(pc.indexes))
  for (i in 1:length(pc.indexes)) {
    pc.index = pc.indexes[i]
    feature.statistics[,i] = computefeatureStatistics(data=data, prcomp.output=prcomp.output, pc.index=pc.index, feature.statistic, transformation)
  }
  
  # Perform the specified feature set test for each feature set on each specified PC using the feature-level statistics
  if (feature.set.test == "parametric" | feature.set.test == "cor.adj.parametric") {
    if (feature.set.statistic == "mean.diff") {
      results = pcgseViaTTest(data=data, prcomp.output=prcomp.output, pc.indexes=pc.indexes, feature.set.indexes=feature.set.indexes,
                              feature.statistics=feature.statistics, cor.adjustment=(feature.set.test == "cor.adj.parametric"))      
    } else if (feature.set.statistic == "rank.sum") {
      results = pcgseViaWMW(data=data, prcomp.output=prcomp.output, pc.indexes=pc.indexes, feature.set.indexes=feature.set.indexes,
                            feature.statistics=feature.statistics, cor.adjustment=(feature.set.test == "cor.adj.parametric"))
    }     
  } else if (feature.set.test == "permutation") {
    # results = pcgseViaSAFE(data=data, prcomp.output=prcomp.output, pc.indexes=pc.indexes, feature.set.indexes=feature.set.indexes, 
    #                        feature.statistic=feature.statistic, transformation=transformation, feature.set.statistic=feature.set.statistic, nperm=nperm)
    results = pcgseViaPermutation(data=data, prcomp.output=prcomp.output, pc.indexes=pc.indexes, feature.set.indexes=feature.set.indexes, 
                                  feature.statistics=feature.statistics, feature.set.statistic=feature.set.statistic, nperm=nperm)        
  }
  
  return (results) 
}

# pcgseViaPermutation = function(data, prcomp.output, pc.indexes, feature.set.indexes, feature.statistic, transformation, feature.set.statistic, nperm=999) {
#   
#   num.feature.sets <- length(feature.set.indexes)
#   # n <-  nrow(data)
#   p.values <- matrix(0, nrow=num.feature.sets, ncol=length(pc.indexes))
#   rownames(p.values) = names(feature.set.indexes)
#   feature.set.statistics = matrix(T, nrow=num.feature.sets, ncol=length(pc.indexes))    
#   rownames(feature.set.statistics) = names(feature.set.indexes)  
#   
#   null_dist <- matrix(NA, nrow=nperm, ncol=length(pc.indexes))
#   for (i in 1:nperm) {
#     # Shuffle feature statistics to obtain a null distribution
#     feature.statistics.null <- feature.statistics[sample(nrow(feature.statistics)),]
#     for (j in 1:length(pc.indexes)) {
#       pc.index <- pc.indexes[j]
#       pc <- prcomp.output$x[,pc.index]
#       feature.set.statistics = rep(NA, num.feature.sets)
#       if (feature.set.statistic == "rank.sum") {
#         stop()
#       } else if (feature.set.statistic == "mean_diff") {
#         for (k in 1:num.feature.sets) {
#           m1 = length(feature.set.indexes[[k]])
#           not.feature.set.indexes = which(!(1:num.feature.sets %in% feature.set.indexes[[k]]))
#           m2 = length(not.feature.set.indexes)
#           # compute the mean difference of the feature-level statistics
#           mean.diff = mean(feature.statistics.null[feature.set.indexes[[k]],j]) - mean(feature.statistics.null[not.feature.set.indexes])
#           # compute the pooled standard deviation
#           pooled.sd = sqrt(((m1-1)*var(feature.statistics.null[feature.set.indexes[[k]],j]) + (m2-1)*var(feature.statistics.null[not.feature.set.indexes,j]))/(m1+m2-2))
#           # compute the t-statistic
#           feature.set.statistics[k] = mean.diff/(pooled.sd*sqrt(1/m1 + 1/m2))
#         }
#       }
#       null_dist[i,j] = max(abs(feature.set.statistics))
#     }
#   }
#   
#   # Compute the true statistics and obtain a p.value
#   if (feature.set.statistic == "mean_diff") {
#     for (k in 1:num.feature.sets) {
#       m1 = length(feature.set.indexes[[k]])
#       not.feature.set.indexes = which(!(1:num.feature.sets %in% feature.set.indexes[[k]]))
#       m2 = length(not.feature.set.indexes)
#       # compute the mean difference of the feature-level statistics
#       mean.diff = mean(feature.statistics.null[feature.set.indexes[[k]],j]) - mean(feature.statistics.null[not.feature.set.indexes])
#       # compute the pooled standard deviation
#       pooled.sd = sqrt(((m1-1)*var(feature.statistics.null[feature.set.indexes[[k]],j]) + (m2-1)*var(feature.statistics.null[not.feature.set.indexes,j]))/(m1+m2-2))
#       # compute the t-statistic
#       feature.set.statistics[k] = mean.diff/(pooled.sd*sqrt(1/m1 + 1/m2))
#     }
#   }
#   p.values[,j] = mean(null_dist[,j] > abs(x))
#   
#   # Build the result list
#   # results = list()
#   # results$p.values = p.values
#   # results$statistics = feature.set.statistics  
#   return (results)
# }




#-------------------------------------------------------------------------------------------------------------------------------
# Internal methods - General
#-------------------------------------------------------------------------------------------------------------------------------

#
# Turn the annotation matrix into a list of var group indexes for the valid sized var groups
#
createVarGroupList = function(var.groups) {
  var.group.indexes = list()  
  for (i in 1:nrow(var.groups)) {
    member.indexes = which(var.groups[i,]==1)
    var.group.indexes[[i]] = member.indexes    
  }
  names(var.group.indexes) = rownames(var.groups)    
  return (var.group.indexes)
}

# 
# Computes the feature-level statistics
#
computefeatureStatistics = function(data, prcomp.output, pc.index, feature.statistic, transformation) {
  p = ncol(data)
  n = nrow(data)
  feature.statistics = rep(0, p)
  if (feature.statistic == "loading") {
    # get the PC loadings for the selected PCs
    feature.statistics = prcomp.output$rotation[,pc.index]
  } else {
    # compute the Pearson correlation between the selected PCs and the data
    feature.statistics = cor(data, prcomp.output$x[,pc.index], use = "complete.obs") 
    if (feature.statistic == "z") {
      # use Fisher's Z transformation to convert to Z-statisics
      feature.statistics = sapply(feature.statistics, function(x) {
        return (sqrt(n-3)*atanh(x))})      
    }    
  }
  
  # Absolute value transformation of the feature-level statistics if requested
  if (transformation == "abs.value") {
    feature.statistics = sapply(feature.statistics, abs)
  }  
  
  return (feature.statistics)
}

#-------------------------------------------------------------------------------------------------------------------------------
# Internal methods - Enrichment via t-test or correlation-adjusted t-test
#-------------------------------------------------------------------------------------------------------------------------------

pcgseViaTTest = function(data, prcomp.output, pc.indexes, feature.set.indexes, feature.statistics, cor.adjustment) {
  
  num.feature.sets = length(feature.set.indexes)
  n= nrow(data)
  p.values = matrix(0, nrow=num.feature.sets, ncol=length(pc.indexes))  
  rownames(p.values) = names(feature.set.indexes)
  feature.set.statistics = matrix(T, nrow=num.feature.sets, ncol=length(pc.indexes))    
  rownames(feature.set.statistics) = names(feature.set.indexes)    
  
  for (i in 1:num.feature.sets) {
    indexes.for.feature.set = feature.set.indexes[[i]]
    m1 = length(indexes.for.feature.set)
    not.feature.set.indexes = which(!(1:ncol(data) %in% indexes.for.feature.set))
    m2 = length(not.feature.set.indexes)
    
    if (cor.adjustment) {      
      # compute sample correlation matrix for members of feature set
      cor.mat = cor(data[,indexes.for.feature.set], use = "complete.obs")
      # compute the mean pair-wise correlation 
      mean.cor = (sum(cor.mat) - m1)/(m1*(m1-1))    
      # compute the VIF, using CAMERA formula from Wu et al., based on Barry et al.
      vif = 1 + (m1 -1)*mean.cor
    }
    
    for (j in 1:length(pc.indexes)) {
      # get the feature-level statistics for this PC
      pc.feature.stats = feature.statistics[,j]
      # compute the mean difference of the feature-level statistics
      mean.diff = mean(pc.feature.stats[indexes.for.feature.set]) - mean(pc.feature.stats[not.feature.set.indexes])
      # compute the pooled standard deviation
      pooled.sd = sqrt(((m1-1)*var(pc.feature.stats[indexes.for.feature.set]) + (m2-1)*var(pc.feature.stats[not.feature.set.indexes]))/(m1+m2-2))      
      # compute the t-statistic
      if (cor.adjustment) {
        t.stat = mean.diff/(pooled.sd*sqrt(vif/m1 + 1/m2))
        df = n-2
      } else {
        t.stat = mean.diff/(pooled.sd*sqrt(1/m1 + 1/m2))
        df = m1+m2-2
      }
      feature.set.statistics[i,j] = t.stat      
      # compute the p-value via a two-sided test
      lower.p = pt(t.stat, df=df, lower.tail=T)
      upper.p = pt(t.stat, df=df, lower.tail=F)        
      p.values[i,j] = 2*min(lower.p, upper.p)      
    }
  } 
  
  # Build the result list
  results = list()
  results$p.values = p.values
  results$statistics = feature.set.statistics  
  
  return (results)
}

#-------------------------------------------------------------------------------------------------------------------------------
# Internal methods - Enrichment via SAFE method that computes the permutation distribution of the mean difference of t-statistics
# associated with a linear regression of the PC on the genomic variables.
#-------------------------------------------------------------------------------------------------------------------------------

#' @title asd
#' @name asd
#' @description asd
#' @param X.mat asd
#' @details asd
#' @return asd
#' @export
local.featureStatistics = function(X.mat, y.vec,...){
  args.local = list(...)[[1]]
  feature.stat = args.local$feature.statistic
  trans = args.local$transformation
  return (function(data=X.mat, vector=y.vec, feature.statistic = feature.stat, transformation = trans,...) {
    p = length(vector)
    n = ncol(data)
    feature.statistics = rep(0, p)
    # compute the Pearson correlation between the selected PCs and the data
    feature.statistics = cor(t(data), vector)
    if (feature.statistic == "z") {
      # use Fisher's Z transformation to convert to Z-statisics
      feature.statistics = sapply(feature.statistics, function(x) {
        return (sqrt(n-3)*atanh(x))})
    }
    # Absolute value transformation of the feature-level statistics if requested
    if (transformation == "abs.value") {
      feature.statistics = sapply(feature.statistics, abs)
    }
    return (feature.statistics)
  })
}

global.StandAveDiff = function(C.mat,local.stats,...) {
  feature.set.mat = t(as.matrix(C.mat))
  return (function(feature.statistics=local.stats,feature.sets=feature.set.mat,...) {
    num.feature.sets = nrow(feature.set.mat)
    feature.set.statistics = rep(0, num.feature.sets)
    for (i in 1:num.feature.sets) {
      indexes.for.feature.set = which(feature.set.mat[i,]==1)
      m1 = length(indexes.for.feature.set)
      not.feature.set.indexes = which(!(1:ncol(feature.set.mat) %in% indexes.for.feature.set))
      m2 = length(not.feature.set.indexes)
      # compute the mean difference of the feature-level statistics
      mean.diff = mean(feature.statistics[indexes.for.feature.set]) - mean(feature.statistics[not.feature.set.indexes])
      # compute the pooled standard deviation
      pooled.sd = sqrt(((m1-1)*var(feature.statistics[indexes.for.feature.set]) + (m2-1)*var(feature.statistics[not.feature.set.indexes]))/(m1+m2-2))
      # compute the t-statistic
      feature.set.statistics[i] = mean.diff/(pooled.sd*sqrt(1/m1 + 1/m2))
    }
    return (feature.set.statistics)
  })
}


pcgseViaSAFE = function(data, prcomp.output, pc.indexes, feature.set.indexes, feature.statistic, transformation, feature.set.statistic, nperm=999) {
  num.feature.sets = nrow(feature.set.indexes)
  n= nrow(data)
  p.values = matrix(0, nrow=num.feature.sets, ncol=length(pc.indexes))
  rownames(p.values) = names(feature.set.indexes)
  feature.set.statistics = matrix(T, nrow=num.feature.sets, ncol=length(pc.indexes))    
  rownames(feature.set.statistics) = names(feature.set.indexes)  
  
  for (j in 1:length(pc.indexes)) {
    pc.index = pc.indexes[j]
    pc = prcomp.output$x[,pc.index]
    global="AveDiff"
    if (feature.set.statistic == "rank.sum") {
      global="Wilcoxon"
    } else {
      # global="StandAveDiff"
      global="AveDiff" 
    }
    safe.results = safe::safe(X.mat=t(data), y.vec=pc, C.mat=t(feature.set.indexes), local="featureStatistics", global=global, Pi.mat=nperm,
                              args.global=list(one.sided=T), args.local=list(feature.statistic=feature.statistic, transformation=transformation), alpha=1.01, print.it = FALSE,
                              parallel = TRUE)
    p.values[,j] = slot(safe.results, "global.pval")
    feature.set.statistics[,j] = slot(safe.results, "global.stat")    
  }
  
  # Turn one-sided p-values into two-sided p-values
  p.values = apply(p.values, c(1,2), function(x) {
    upper = 1 - x
    lower = x
    return (2*min(upper, lower))
  })
  
  # Build the result list
  results = list()
  results$p.values = p.values
  results$statistics = feature.set.statistics  
  
  return (results)
}

#-------------------------------------------------------------------------------------------------------------------------------
# Internal methods - Enrichment via Wilcoxon Mann Whitney or correlation-adjusted WMW
#-------------------------------------------------------------------------------------------------------------------------------

pcgseViaWMW = function(data, prcomp.output, pc.indexes, feature.set.indexes, feature.statistics, cor.adjustment) {
  
  num.feature.sets = length(feature.set.indexes)
  n= nrow(data)
  p.values = matrix(0, nrow=num.feature.sets, ncol=length(pc.indexes))  
  rownames(p.values) = names(feature.set.indexes)
  feature.set.statistics = matrix(T, nrow=num.feature.sets, ncol=length(pc.indexes))    
  rownames(feature.set.statistics) = names(feature.set.indexes)    
  
  for (i in 1:num.feature.sets) {
    indexes.for.feature.set = feature.set.indexes[[i]]
    m1 = length(indexes.for.feature.set)
    not.feature.set.indexes = which(!(1:ncol(data) %in% indexes.for.feature.set))
    m2 = length(not.feature.set.indexes)
    
    if (cor.adjustment) {            
      # compute sample correlation matrix for members of feature set
      cor.mat = cor(data[,indexes.for.feature.set])
      # compute the mean pair-wise correlation 
      mean.cor = (sum(cor.mat) - m1)/(m1*(m1-1))    
    }
    
    for (j in 1:length(pc.indexes)) {
      # get the feature-level statistics for this PC
      pc.feature.stats = feature.statistics[,j]
      # compute the rank sum statistic feature-level statistics
      wilcox.results = wilcox.test(x=pc.feature.stats[indexes.for.feature.set], y=pc.feature.stats[not.feature.set.indexes],
                                   alternative="two.sided", exact=F, correct=F)
      rank.sum = wilcox.results$statistic                
      if (cor.adjustment) {
        # Using correlation-adjusted formula from Wu et al.
        var.rank.sum = ((m1*m2)/(2*pi))*(asin(1) + (m2 - 1)*asin(.5) + (m1-1)*(m2-1)*asin(mean.cor/2) +(m1-1)*asin((mean.cor+1)/2))
      } else {        
        var.rank.sum = m1*m2*(m1+m2+1)/12
      }
      z.stat = (rank.sum - (m1*m2)/2)/sqrt(var.rank.sum)
      feature.set.statistics[i,j] = z.stat      
      # compute the p-value via a two-sided z-test
      lower.p = pnorm(z.stat, lower.tail=T)
      upper.p = pnorm(z.stat, lower.tail=F)        
      p.values[i,j] = 2*min(lower.p, upper.p)
    }
  } 
  
  # Build the result list
  results = list()
  results$p.values = p.values
  results$statistics = feature.set.statistics  
  
  return (results)
}



<|MERGE_RESOLUTION|>--- conflicted
+++ resolved
@@ -87,16 +87,10 @@
 #' @import doParallel
 #' @export
 
-<<<<<<< HEAD
-GSEA <- function(model, view, factor.indexes, gene.sets, local.statistic="loading",
-                 transformation="none", global.statistic="mean.diff", statistical.test="cor.adj.parametric", 
-                 nperm=1000, min_size=10, cores=1) {
-=======
 
 FeatureSetEnrichmentAnalysis <- function(model, view, factors="all", feature.sets, local.statistic="loading",
                                          transformation="abs.value", global.statistic="mean.diff", statistical.test="parametric", 
                                          nperm=1, min.size=10, cores=1) {
->>>>>>> 717db741
   
   # Collect factors
   if (paste0(factors,sep="",collapse="") == "all") { 
@@ -106,12 +100,7 @@
   
   # Collect observed data
   data <- model@TrainData[[view]]
-<<<<<<< HEAD
-  W <- getExpectations(model,"SW","E")[[view]]; rownames(W) <- colnames(data)
-  Z <- getExpectations(model,"Z","E")[,factor.indexes, drop=F];          rownames(Z) <- rownames(data)
-=======
   data <- t(data)
->>>>>>> 717db741
   
   # Collect relevant expectations
   W <- getExpectations(model,"SW","E")[[view]][,factors, drop=FALSE]
