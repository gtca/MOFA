--- conflicted
+++ resolved
@@ -45,11 +45,7 @@
   Z <- getExpectations(model,"Z","E")[,factors, drop=FALSE]
   
   # Check that there is no constant factor
-<<<<<<< HEAD
-  stopifnot( all(apply(Z,2,var,na.rm=T)>0) )
-=======
   stopifnot( all(apply(Z,2,var, na.rm=T)>0) )
->>>>>>> 985e5f34
   
   # To-do: check feature.sets input format
   # to-do: to reduce FDR problems, extract only factors that are active in that view
