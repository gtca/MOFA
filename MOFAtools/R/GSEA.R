--- conflicted
+++ resolved
@@ -1,4 +1,3 @@
-<<<<<<< HEAD
 #' @title Line plot of Feature Set Enrichment Analysis results
 #' @name LinePlot_FeatureSetEnrichmentAnalysis
 #' @description Line plot of the Feature Set Enrichment Analyisis results for a specific latent variable
@@ -73,8 +72,6 @@
   sigFactors <- colnames(p.values)[which(apply(p.values, 2, function(x) any(x<=threshold)))]
   return(sigFactors)
 }
-=======
->>>>>>> 3f8925c7
 
 ##########################################################
 ## Functions to perform Feature Set Enrichment Analysis ##
@@ -241,13 +238,9 @@
   # Collect factors
   if (paste0(factors,sep="",collapse="") == "all") { 
     factors <- factorNames(model)
-<<<<<<< HEAD
     if (model@ModelOpts$learnMean) { factors <- factors[-1] }
   } else if(!all(factors %in% factorNames(model))) stop("Factors do not match factor names in model")
-=======
-    if (model@ModelOpts$learnMean==T) { factors <- factors[-1] }
-  }
->>>>>>> 3f8925c7
+
   
   # Collect observed data
   data <- model@TrainData[[view]]
