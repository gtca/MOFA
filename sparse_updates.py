from __future__ import division
import numpy.linalg  as linalg
import numpy.ma as ma

# Import manually defined functions
from variational_nodes import *
from utils import *
import pdb
import math
from constant_nodes import Constant_Node

import scipy.special as special

"""
###################################################
## Updates for the Sparse Group Factor Analysis ##
###################################################

Extensions with respect to the Gaussian Group Factor Analysis:
- Element-wise spike and slab

(Derivation of equations can be found in file XX)

Current nodes:
    Y_Node: observed data
    SW_Node: spike and slab weights
    Tau_Node: precision of the noise
    Alpha_Node: ARD precision
    Z_Node: latent variables

Each node is a Variational_Node() class with the following main variables:
    Important methods:
    - precompute: precompute some terms to speed up the calculations
    - calculateELBO: calculate evidence lower bound using current estimates of expectations/params
    - getParameters: return current parameters
    - getExpectations: return current expectations
    - updateParameters: update parameters using current estimates of expectations
    - updateExpectations: update expectations using current estimates of parameters
    - removeFactors: remove a set of latent variables from the node

    Important attributes:
    - markov_blanket: dictionary that defines the set of nodes that are in the markov blanket of the current node
    - Q: an instance of Distribution() which contains the specification of the variational distribution
    - P: an instance of Distribution() which contains the specification of the prior distribution
    - dim: dimensionality of the node

"""

# TODO: in all remove factor functions, the dimensions of the distribution dont
# seem to be updated. Would dbe neater to have a remove factor implemented in each distribution ?
# which take care of this ?

class Y_Node(Observed_Variational_Node):
    def __init__(self, dim, obs):
        Observed_Variational_Node.__init__(self, dim, obs)

        # Create a boolean mask of the data to hidden missing values
        if type(self.obs) != ma.MaskedArray:
            self.mask()
        # Precompute some terms
        self.precompute()

    def precompute(self):
        # Precompute some terms to speed up the calculations
        # self.N = self.dim[0]
        self.N = self.dim[0] - ma.getmask(self.obs).sum(axis=0)
        self.D = self.dim[1]
        # self.likconst = -0.5*self.N*self.D*s.log(2*s.pi)
        self.likconst = -0.5*s.sum(self.N)*s.log(2*s.pi)
        pass

    def mask(self):
        # Mask the observations if they have missing values
        self.obs = ma.masked_invalid(self.obs)
        pass

    def calculateELBO(self):
        tau_param = self.markov_blanket["tau"].getParameters()
        tau_exp = self.markov_blanket["tau"].getExpectations()
        lik = self.likconst + s.sum(self.N*(tau_exp["lnE"]))/2 - s.dot(tau_exp["E"],tau_param["b"])
        return lik

class Z_Node(UnivariateGaussian_Unobserved_Variational_Node):
    def __init__(self, dim, pmean, pvar, qmean, qvar, qE=None, qE2=None):
        UnivariateGaussian_Unobserved_Variational_Node.__init__(self, dim=dim, pmean=pmean, pvar=pvar, qmean=qmean, qvar=qvar, qE=qE)
        self.precompute()

    def precompute(self):
        self.N = self.dim[0]
        self.K = self.dim[1]
        self.covariates = np.zeros(self.K, dtype=bool)

    def setCovariates(self, idx):
        # Method to define which factors are unupdated covariates
        # Input:
        #  idx (integer list): index of the columns of Z that are covariates
        self.covariates[idx] = True

    def updateParameters(self):
        Y = self.markov_blanket["Y"].getExpectation()
        tmp = self.markov_blanket["SW"].getExpectations()
        tau = self.markov_blanket["tau"].getExpectation()

        M = len(Y)
        # Y = s.concatenate([Y[m] for m in xrange(M)],axis=1)
        Y = ma.concatenate([Y[m] for m in xrange(M)],axis=1)
        SW = s.concatenate([tmp[m]["ESW"]for m in xrange(M)],axis=0)
        SWW = s.concatenate([tmp[m]["ESWW"] for m in xrange(M)],axis=0)
        tau = s.concatenate([tau[m] for m in xrange(M)],axis=0)

        # Variance
        # pdb.set_trace()
        tmp = (tau*SWW.T).sum(axis=1)
        tmp = s.repeat(tmp[None,:],self.N,0)
        tmp += 1./self.P.var  # adding the prior precision to the updated precision
        self.Q.var = 1./tmp

        # Mean
        if any(self.covariates):
            oldmean = self.Q.mean[:,self.covariates]

        for k in xrange(self.K):
            tmp1 = SW[:,k]*tau
            tmp2 = Y - s.dot( self.Q.mean[:,s.arange(self.K)!=k] , SW[:,s.arange(self.K)!=k].T )
            # self.Q.mean[:,k] = self.Q.var[:,k] * s.dot(tmp2,tmp1)
            tmp3 = ma.dot(tmp2,tmp1)
            tmp3 += 1./self.P.var[:, k] * self.P.mean[:, k]  # adding contribution from the prior
            self.Q.mean[:,k] = self.Q.var[:,k] * tmp3

        # Do not update the latent variables associated with known covariates
        if any(self.covariates):
            self.Q.mean[:,self.covariates] = oldmean

    def calculateELBO(self):
        # term from the exponential term in the Gaussian
        tmp1 = self.Q.E2/2. - self.P.mean * self.Q.E + self.P.mean**2.0/2.
        tmp1 = -(tmp1/self.P.var).sum()

        # term from the precision factor in front of the Gaussian (TODO should be computed only once)
        tmp2 = - (s.log(self.P.var)/2.).sum()

        lb_p = tmp1 + tmp2
        lb_q = - (s.log(self.Q.var).sum() + self.N*self.K)/2.

        return lb_p-lb_q

    def removeFactors(self, *idx):
        keep = s.setdiff1d(s.arange(self.K),idx)
        #remove variational distribution terms
        self.Q.mean = self.Q.mean[:,keep]
        self.Q.var = self.Q.var[:,keep]
        self.Q.E = self.Q.E[:,keep]
        self.Q.E2 = self.Q.E2[:,keep]
        # remove prior terms
        self.P.mean = self.P.mean[:,keep]
        self.P.var = self.P.var[:,keep]
        # others
        self.covariates = self.covariates[keep]
        self.K = len(keep)
        self.dim = (self.N,self.K)

class Tau_Node(Gamma_Unobserved_Variational_Node):
    def __init__(self, dim, pa, pb, qa, qb, qE=None):
        Gamma_Unobserved_Variational_Node.__init__(self, dim=dim, pa=pa, pb=pb, qa=qa, qb=qb, qE=qE)
        self.precompute()

    def precompute(self):
        self.D = self.dim[0]
        self.lbconst = s.sum(self.D*(self.P.a*s.log(self.P.b) - special.gammaln(self.P.a)))

    def updateParameters(self):
        Y = self.markov_blanket["Y"].getExpectation()
        tmp = self.markov_blanket["SW"].getExpectations()
        SW,SWW = tmp["ESW"], tmp["ESWW"]
        tmp = self.markov_blanket["Z"].getExpectations()
        Z,ZZ = tmp["E"],tmp["E2"]
        ## Vectorised ##
        term1 = (Y**2).sum(axis=0).data
        # term2 = 2*(Y*s.dot(Z,SW.T)).sum(axis=0)
        term2 = 2*(Y*s.dot(Z,SW.T)).sum(axis=0).data
        term3 = (ZZ.dot(SWW.T)).sum(axis=0)
        term4 = s.diag(s.dot( SW.dot(Z.T), Z.dot(SW.T) )) - s.dot(Z**2,(SW**2).T).sum(axis=0)
        tmp = term1 - term2 + term3 + term4

        # self.Q.a[:] = self.P.a + N/2
        self.Q.a = self.P.a + (Y.shape[0] - ma.getmask(Y).sum(axis=0))/2
        self.Q.b = self.P.b + tmp/2

    def calculateELBO(self):
        p = self.P
        q = self.Q
        lb_p = self.lbconst + (p.a-1)*s.sum(q.lnE) - p.b*s.sum(q.E)
        lb_q = s.sum(q.a*s.log(q.b)) + s.sum((q.a-1)*q.lnE) - s.sum(q.b*q.E) - s.sum(special.gammaln(q.a))

        return lb_p - lb_q

class Alpha_Node(Gamma_Unobserved_Variational_Node):
    def __init__(self, dim, pa, pb, qa, qb, qE=None):
        Gamma_Unobserved_Variational_Node.__init__(self, dim=dim, pa=pa, pb=pb, qa=qa, qb=qb, qE=qE)
        self.precompute()

    def precompute(self):
        self.K = self.dim[0]
        self.lbconst = self.K * ( self.P.a*s.log(self.P.b) - special.gammaln(self.P.a) )

    def updateParameters(self):
        tmp = self.markov_blanket["SW"].getExpectations()
        S,EWW,ESWW = tmp["ES"],tmp["EWW"],tmp["ESWW"]

        # ARD prior on What
        # pdb.set_trace()
        self.Q.b = self.P.b + EWW.sum(axis=0)/2.
        self.Q.a = s.repeat(self.P.a + EWW.shape[0]/2., self.K) # Updated in the initialisation

        # ARD prior on W
        # self.Q.a = self.P.a + S.sum(axis=0)/2
        # self.Q.b = self.P.b + ESWW.sum(axis=0)/2

    def calculateELBO(self):
        p = self.P
        q = self.Q
        lb_p = self.lbconst + (p.a-1)*s.sum(q.lnE) - p.b*s.sum(q.E)
        lb_q = s.sum(q.a*s.log(q.b)) + s.sum((q.a-1)*q.lnE) - s.sum(q.b*q.E) - s.sum(special.gammaln(q.a))
        return lb_p - lb_q

    def removeFactors(self, *idx):
        keep = s.setdiff1d(s.arange(self.K),idx)
        self.Q.a = self.Q.a[keep]
        self.Q.b = self.Q.b[keep]
        self.Q.E = self.Q.E[keep]
        self.Q.lnE = self.Q.lnE[keep]
        self.K = len(keep)
        self.dim = (self.K,1)

class SW_Node(BernoulliGaussian_Unobserved_Variational_Node):
    def __init__(self, dim, qmean, qvar, ptheta, qtheta):
        BernoulliGaussian_Unobserved_Variational_Node.__init__(self, dim=dim, qmean=qmean, qvar=qvar, ptheta=ptheta, qtheta=qtheta)
        self.precompute()

    def precompute(self):
        self.D = self.dim[0]
        self.K = self.dim[1]

    def updateParameters(self):
        tmp = self.markov_blanket["Z"].getExpectations()
        Z,ZZ = tmp["E"],tmp["E2"]
        tau = self.markov_blanket["tau"].getExpectation()
        Y = self.markov_blanket["Y"].getExpectation()
        alpha = self.markov_blanket["alpha"].getExpectation()
        SW = self.Q.ESW[:]
        # TODO make general in mixed node
        theta_lnE = self.markov_blanket['Theta'].getExpectations()['lnE']
        theta_lnEInv = self.markov_blanket['Theta'].getExpectations()['lnEInv']

        # check dimensions of theta and expand if necessary
        if theta_lnE.shape != self.Q.mean.shape:
            theta_lnE = s.repeat(theta_lnE[None,:],self.Q.mean.shape[0],0)
        if theta_lnEInv.shape != self.Q.mean.shape:
            theta_lnEInv = s.repeat(theta_lnEInv[None,:],self.Q.mean.shape[0],0)


        all_term1 = theta_lnE - theta_lnEInv
        # all_term1 = s.log(theta/(1.-theta))
        ## Vectorised ##
        for k in xrange(self.K):

            term1 = all_term1[:, k]
            term2 = 0.5*s.log(s.divide(alpha[k],tau))
            term3 = 0.5*s.log(s.sum(ZZ[:,k]) + s.divide(alpha[k],tau))
            # term41 = ma.dot(Y.T,Z[:,k])
            term41 = ma.dot(Y.T,Z[:,k]).data
            term42 = s.dot( SW[:,s.arange(self.K)!=k] , (Z[:,k]*Z[:,s.arange(self.K)!=k].T).sum(axis=1) )
            term43 = s.sum(ZZ[:,k]) + s.divide(alpha[k],tau)
            term4 = 0.5*tau * s.divide((term41-term42)**2,term43)

            # Update S
            self.Q.theta[:,k] = 1/(1+s.exp(-(term1+term2-term3+term4)))

            # Update W
            self.Q.mean[:,k] = s.divide(term41-term42,term43)
            self.Q.var[:,k] = s.divide(1,tau*term43)

            # Update Expectations for the next iteration
            SW[:,k] = self.Q.theta[:,k] * self.Q.mean[:,k]

    def updateExpectations(self):
        alpha = self.markov_blanket["alpha"].getExpectation()
        self.Q.ES = self.Q.theta[:]
        self.Q.EW = self.Q.mean[:]
        self.Q.ESW = self.Q.ES * self.Q.EW
        self.Q.ESWW = self.Q.ES * (self.Q.EW**2 + self.Q.var)
        self.Q.EWW = self.Q.ES * (self.Q.EW**2 + self.Q.var)  + (1-self.Q.ES)*s.repeat(1/alpha[None,:],self.D,0)
        pass

    def getExpectations(self):
        return dict({'ES':self.Q.ES, 'EW':self.Q.EW, 'ESW':self.Q.ESW,'ESWW':self.Q.ESWW, 'EWW':self.Q.EWW})

    def removeFactors(self, *idx):
        # Method to remove a set of (inactive) latent variables from the node
        keep = s.setdiff1d(s.arange(self.K),idx)
        self.Q.mean = self.Q.mean[:,keep]
        self.Q.var = self.Q.var[:,keep]
        self.Q.theta = self.Q.theta[:,keep]
        self.Q.ES = self.Q.ES[:,keep]
        self.Q.EW = self.Q.EW[:,keep]
        self.Q.ESW = self.Q.ESW[:,keep]
        self.Q.ESWW = self.Q.ESWW[:,keep]
        self.Q.EWW = self.Q.EWW[:,keep]
        self.K = len(keep)
        self.dim = (self.D,self.K)

    def calculateELBO(self):
        # Calculate Variational Evidence Lower Bound
        alpha = self.markov_blanket["alpha"].getExpectations()
        exp = self.getExpectations()
        S = exp["ES"]
        WW = exp["EWW"]
        theta_lnE = self.markov_blanket['Theta'].getExpectations()['lnE']
        theta_lnEInv = self.markov_blanket['Theta'].getExpectations()['lnEInv']

        # Calculate ELBO for W
        lb_pw = (self.D*alpha["lnE"].sum() - s.sum(alpha["E"]*WW))/2
        lb_qw = -0.5*self.K*self.D - 0.5*s.log(S*self.Q.var + ((1-S)/alpha["E"])).sum()
        lb_w = lb_pw - lb_qw

        # Calculate ELBO for S
        # pdb.set_trace()
        # Slower = 0.00001
        # Supper = 0.99999
        # S[S<Slower] = Slower
        # S[S>Supper] = Supper

        lb_ps = s.sum( S*theta_lnE + (1-S)*theta_lnEInv)

        lb_qs_tmp = S*s.log(S) + (1-S)*s.log(1-S)
        lb_qs_tmp[s.isnan(lb_qs_tmp)] = 0

        lb_qs = s.sum(lb_qs_tmp)
        lb_s = lb_ps - lb_qs

        # if math.isnan(lb_w + lb_s):
            # pdb.set_trace()
        return lb_w + lb_s

class Theta_Node_No_Annotation(Beta_Unobserved_Variational_Node):
    """
    This class comtain a Theta node associate to factors for which
    we dont have annotations.

    The inference is done per view and factor, so the dimension of the node is the
    number of non-annotated factors

    the updateParameters function needs to know what factors are non-annotated in
    order to choose from the S matrix
    """

    def __init__(self, dim, pa=1., pb=1., qa=1., qb=1., qE=None):
        Beta_Unobserved_Variational_Node.__init__(self, dim, pa, pb, qa, qb)

    def updateParameters(self, factors_selection=None):
        # get needed node from the markov_blanket
        tmp = self.markov_blanket['SW'].getExpectations()
        S = tmp["ES"]  # S is of dimension D*K

        if factors_selection is not None:
            S = S[:, factors_selection]

        tmp1 = S.sum(axis=0)
        self.Q.a = tmp1 + self.P.a
        self.Q.b = self.P.b - tmp1 + S.shape[0]

    def getExpectations(self):
        return {'E':self.Q.E, 'lnE':self.Q.lnE, 'lnEInv':self.Q.lnEInv}

    def removeFactors(self, *idx):
        keep = s.setdiff1d(s.arange(self.dim[0]),idx)
        #remove variational distribution terms
        self.Q.a = self.Q.a[keep]
        self.Q.b = self.Q.b[keep]
        self.Q.E = self.Q.E[keep]
        self.Q.lnE = self.Q.lnE[keep]
        self.Q.lnEInv = self.Q.lnEInv[keep]
        # remove prior terms
        self.P.a = self.P.a[keep]
        self.P.b = self.P.b[keep]
        self.P.E = self.P.E[keep]
        # update dimensionalities
        print self.P.dim
        print self.Q.dim
        exit()
        self.P.dim = (len(keep),)
        self.Q.dim = (len(keep),)
        self.dim = (len(keep),)

    def calculateELBO(self):
        # minus cross entropy of Q and P
        tmp1 = (self.P.a -1.) * self.Q.lnE + (self.P.b -1.) * self.Q.lnEInv
        tmp1 -= special.betaln(self.P.a, self.P.b)
        lbp = tmp1.sum()

        # minus entropy of Q
        tmp2 = (self.Q.a -1.) * self.Q.lnE + (self.Q.b -1.) * self.Q.lnEInv
        tmp2 -= special.betaln(self.Q.a, self.Q.b)
        lbq = tmp2.sum()

<<<<<<< HEAD
        return lbp - lbq
=======
        return lbp - lbq
        # return 0

# inheritance to Variational_Node is purely technical (so that there is an
# update_parameters function for instance)
class Theta_Constant_Node(Constant_Node, Variational_Node):
    """docstring for Theta_Constant_Node."""
    def __init__(self, dim, p_theta):
        super(Theta_Constant_Node, self).__init__(dim, p_theta)
        self.precompute()

    def precompute(self):
        self.E = self.value
        self.lnE = s.log(self.value)
        self.lnEInv = s.log(1-self.value)

    def getExpectations(self):
        return {'E': self.E, 'lnE': self.lnE, 'lnEInv': self.lnEInv}

    # constant tehta does not contribute to ELBO
    def calculateELBO(self):
        return 0

    # TODO what would be neater for all removeFcator functions would be to have
    # a list of class mebers depending on factors and to be updated when removing
    # factors -> only one def of the removeFactors function and then you just
    # fill in the list according to the specific node
    def removeFactors(self, *idx):
        if len(self.dim) == 1:
            keep = s.setdiff1d(s.arange(self.dim[0]),idx)
            self.value = self.value[keep]
            self.dim = (len(self.value),)
            self.E = self.E[keep]
            self.lnE = self.lnE[keep]
            self.lnEInv = self.lnEInv[keep]
        else:
            keep = s.setdiff1d(s.arange(self.dim[1]),idx)
            self.value = self.value[:, keep]
            self.dim = self.value.shape
            self.E = self.E[:, keep]
            self.lnE = self.lnE[:, keep]
            self.lnEInv = self.lnEInv[:, keep]
>>>>>>> d3b07d75
<|MERGE_RESOLUTION|>--- conflicted
+++ resolved
@@ -403,9 +403,6 @@
         tmp2 -= special.betaln(self.Q.a, self.Q.b)
         lbq = tmp2.sum()
 
-<<<<<<< HEAD
-        return lbp - lbq
-=======
         return lbp - lbq
         # return 0
 
@@ -447,5 +444,4 @@
             self.dim = self.value.shape
             self.E = self.E[:, keep]
             self.lnE = self.lnE[:, keep]
-            self.lnEInv = self.lnEInv[:, keep]
->>>>>>> d3b07d75
+            self.lnEInv = self.lnEInv[:, keep]